import { Request, Response } from 'express';
import db from '../db/db';
import { deleteEmbeddingsBySubject } from '../services/milvus';
import { generateLessonContent, extractTextFromPDF } from '../services/gemini.service';
import fs from 'fs/promises';
/**
 * @desc Upload syllabus PDF for a subject
 * @route POST /api/v1/pyos/subjects/syllabus
 * @protected
 */
export const uploadSyllabus = async (req: Request, res: Response) => {
  try {
    const userId = (req as any).userId;
    const { subjectId } = req.body;

    if (!req.file) {
      return void res.status(400).json({
        success: false,
        message: 'No syllabus PDF file uploaded',
      });
    }

    const subject = await db.subject.findFirst({
      where: { id: subjectId, userId },
    });

    if (!subject) {
      await fs.unlink(req.file.path);

      return void res.status(404).json({
        success: false,
        message: 'Subject not found or not owned by user',
      });
    }

    if (subject.syllabusPath) {
      try {
        await fs.unlink(subject.syllabusPath);
      } catch (error) {
        console.warn('Failed to delete old syllabus file:', error);
      }
    }

    await db.subject.update({
      where: { id: subjectId },
      data: { syllabusPath: req.file.path },
    });

    return void res.status(200).json({
      success: true,
      message: 'Syllabus PDF uploaded successfully',
      syllabusPath: req.file.path,
    });
  } catch (error) {
    console.error(error);
    return void res.status(500).json({ success: false, message: 'Internal Server Error' });
  }
};

/**
 * @desc Get syllabus PDF for a subject
 * @route GET /api/v1/pyos/subjects/:subjectId/syllabus
 * @protected
 */
export const getSyllabus = async (req: Request, res: Response) => {
  try {
    const { subjectId } = req.params;
    const userId = (req as any).userId;

    const subject = await db.subject.findFirst({
      where: { id: subjectId, userId },
      select: { syllabusPath: true },
    });

    if (!subject || !subject.syllabusPath) {
      return void res.status(404).json({
        success: false,
        message: 'Subject or syllabus not found',
      });
    }

    return void res.download(subject.syllabusPath);
  } catch (error) {
    console.error(error);
    return void res.status(500).json({ success: false, message: 'Internal Server Error' });
  }
};

<<<<<<< HEAD
=======
export const getSubject = async (req: Request, res: Response) => {
  try {
    const { id } = req.params;

    const subject = await db.subject.findUnique({
      where: {
        id: id,
      },
    });

    return void res.json({
      success: true,
      subject,
    });
  } catch (error) {
    console.error(error);
    return void res.status(500).json({ success: false, message: 'Internal Server Error' });
  }
};

>>>>>>> 6379adea
/**
 * @desc Get all subjects for a user
 * @route GET /api/v1/pyos/subjects
 * @protected
 */
export const getAllSubjects = async (req: Request, res: Response) => {
  try {
    const userId = (req as any).userId;

    const subjects = await db.subject.findMany({
      where: {
        userId,
      },
      include: {
        _count: {
          select: { dataSources: true },
        },
      },
      orderBy: { createdAt: 'desc' },
    });

    return void res.json({
      success: true,
      subjects: subjects.map((subject) => ({
        id: subject.id,
        name: subject.name,
        color: subject.color,
        createdAt: subject.createdAt,
        updatedAt: subject.updatedAt,
        materialCount: subject._count.dataSources,
      })),
    });
  } catch (error) {
    console.error(error);
    return void res.status(500).json({ success: false, message: 'Internal Server Error' });
  }
};

/**
 * @desc Create a new subject
 * @route POST /api/v1/pyos/subjects
 * @protected
 */
export const createSubject = async (req: Request, res: Response) => {
  try {
    const { name, color } = req.body;
    const userId = (req as any).userId;

    if (!name) {
      return void res.status(400).json({
        success: false,
        message: 'Subject name is required',
      });
    }

    const newSubject = await db.subject.create({
      data: {
        name,
        color: color || 'bg-blue-500',
        userId,
      },
    });

    return void res.status(201).json({
      success: true,
      subject: newSubject,
    });
  } catch (error) {
    console.error(error);
    return void res.status(500).json({ success: false, message: 'Internal Server Error' });
  }
};

/**
 * @desc Delete a subject
 * @route DELETE /api/v1/pyos/subjects/:id
 * @protected
 */
export const deleteSubject = async (req: Request, res: Response) => {
  try {
    const { id } = req.params;
    const userId = (req as any).userId;

    const subject = await db.subject.findFirst({
      where: {
        id,
        userId,
      },
    });

    if (!subject) {
      return void res.status(404).json({
        success: false,
        message: 'Subject not found or not owned by user',
      });
    }

    await deleteEmbeddingsBySubject(id);

    await db.subject.delete({
      where: { id },
    });

    return void res.json({
      success: true,
      message: 'Subject deleted successfully',
    });
  } catch (error) {
    console.error(error);
    return void res.status(500).json({ success: false, message: 'Internal Server Error' });
  }
};

/**
 * @desc Generate lessons for a subject based on its syllabus PDF
 * @route GET /api/v1/pyos/subjects/:subjectId/lessons
 * @protected
 */
export const generateLessons = async (req: Request, res: Response) => {
  try {
    const { subjectId } = req.params;
    const { reset } = req.query;
    const userId = (req as any).userId;

    const subject = await db.subject.findFirst({
      where: { id: subjectId, userId },
      select: { syllabusPath: true, name: true, id: true },
    });

    if (!subject || !subject.syllabusPath) {
      return void res.status(404).json({
        success: false,
        message: 'Subject or syllabus not found',
      });
    }

    const existingLessons = await db.dataSource.findFirst({
      where: {
        subjectId: subject.id,
        userId,
        name: 'Generated Lessons',
        type: 'TEXT',
      },
    });

    if (existingLessons && existingLessons.content && reset !== 'true') {
      try {
        const lessons = JSON.parse(existingLessons.content);
        return void res.json({
          success: true,
          lessons,
          isNew: false,
        });
      } catch (err) {
        console.error('Error parsing stored lessons:', err);
      }
    }

    const lessons = await generateLessonContent(subject.syllabusPath, subject.id, subject.name);

    if (existingLessons) {
      await db.dataSource.update({
        where: { id: existingLessons.id },
        data: { content: JSON.stringify(lessons) },
      });
    } else {
      await db.dataSource.create({
        data: {
          name: 'Generated Lessons',
          type: 'TEXT',
          fileType: 'json',
          size: 0,
          subjectId: subject.id,
          description: `Auto-generated lessons for ${subject.name}`,
          content: JSON.stringify(lessons),
          source: 'SYSTEM',
          status: 'COMPLETED',
          userId,
        },
      });
    }

    return void res.json({
      success: true,
      lessons,
      isNew: true,
    });
  } catch (error) {
    console.error(error);
    return void res.status(500).json({ success: false, message: 'Internal Server Error' });
  }
};<|MERGE_RESOLUTION|>--- conflicted
+++ resolved
@@ -86,8 +86,6 @@
   }
 };
 
-<<<<<<< HEAD
-=======
 export const getSubject = async (req: Request, res: Response) => {
   try {
     const { id } = req.params;
@@ -108,7 +106,6 @@
   }
 };
 
->>>>>>> 6379adea
 /**
  * @desc Get all subjects for a user
  * @route GET /api/v1/pyos/subjects
